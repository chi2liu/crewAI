import json
import logging
import os
import sys
import threading
import warnings
from collections import defaultdict
from contextlib import contextmanager
from typing import (
    Any,
    DefaultDict,
    Dict,
    List,
    Literal,
    Optional,
    Type,
    TypedDict,
    Union,
    cast,
)
from datetime import datetime
from dotenv import load_dotenv
from litellm.types.utils import ChatCompletionDeltaToolCall
from pydantic import BaseModel, Field

from crewai.utilities.events.llm_events import (
    LLMCallCompletedEvent,
    LLMCallFailedEvent,
    LLMCallStartedEvent,
    LLMCallType,
    LLMStreamChunkEvent,
)
from crewai.utilities.events.tool_usage_events import (
    ToolUsageStartedEvent,
    ToolUsageFinishedEvent,
    ToolUsageErrorEvent,
)

with warnings.catch_warnings():
    warnings.simplefilter("ignore", UserWarning)
    import litellm
    from litellm import Choices
    from litellm.exceptions import ContextWindowExceededError
    from litellm.litellm_core_utils.get_supported_openai_params import (
        get_supported_openai_params,
    )
    from litellm.types.utils import ModelResponse
    from litellm.utils import supports_response_schema


import io
from typing import TextIO

from crewai.llms.base_llm import BaseLLM
from crewai.utilities.events import crewai_event_bus
from crewai.utilities.exceptions.context_window_exceeding_exception import (
    LLMContextLengthExceededException,
)

load_dotenv()

litellm.suppress_debug_info = True


class FilteredStream(io.TextIOBase):
    _lock = None

    def __init__(self, original_stream: TextIO):
        self._original_stream = original_stream
        self._lock = threading.Lock()

    def write(self, s: str) -> int:
        if not self._lock:
            self._lock = threading.Lock()

        with self._lock:
            lower_s = s.lower()

            # Skip common noisy LiteLLM banners and any other lines that contain "litellm"
            if (
                "litellm.info:" in lower_s
                or "Consider using a smaller input or implementing a text splitting strategy"
                in lower_s
            ):
                return 0

            return self._original_stream.write(s)

    def flush(self):
        with self._lock:
            return self._original_stream.flush()

    def __getattr__(self, name):
        """Delegate attribute access to the wrapped original stream.

        This ensures compatibility with libraries (e.g., Rich) that rely on
        attributes such as `encoding`, `isatty`, `buffer`, etc., which may not
        be explicitly defined on this proxy class.
        """
        return getattr(self._original_stream, name)

    # Delegate common properties/methods explicitly so they aren't shadowed by
    # the TextIOBase defaults (e.g., .encoding returns None by default, which
    # confuses Rich). These explicit pass-throughs ensure the wrapped Console
    # still sees a fully-featured stream.
    @property
    def encoding(self):
        return getattr(self._original_stream, "encoding", "utf-8")

    def isatty(self):
        return self._original_stream.isatty()

    def fileno(self):
        return self._original_stream.fileno()

    def writable(self):
        return True


# Apply the filtered stream globally so that any subsequent writes containing the filtered
# keywords (e.g., "litellm") are hidden from terminal output. We guard against double
# wrapping to ensure idempotency in environments where this module might be reloaded.
if not isinstance(sys.stdout, FilteredStream):
    sys.stdout = FilteredStream(sys.stdout)
if not isinstance(sys.stderr, FilteredStream):
    sys.stderr = FilteredStream(sys.stderr)


LLM_CONTEXT_WINDOW_SIZES = {
    # openai
    "gpt-4": 8192,
    "gpt-4o": 128000,
    "gpt-4o-mini": 200000,
    "gpt-4-turbo": 128000,
    "gpt-4.1": 1047576,  # Based on official docs
    "gpt-4.1-mini-2025-04-14": 1047576,
    "gpt-4.1-nano-2025-04-14": 1047576,
    "o1-preview": 128000,
    "o1-mini": 128000,
    "o3-mini": 200000,
    "o4-mini": 200000,
    # gemini
    "gemini-2.0-flash": 1048576,
    "gemini-2.0-flash-thinking-exp-01-21": 32768,
    "gemini-2.0-flash-lite-001": 1048576,
    "gemini-2.0-flash-001": 1048576,
    "gemini-2.5-flash-preview-04-17": 1048576,
    "gemini-2.5-pro-exp-03-25": 1048576,
    "gemini-1.5-pro": 2097152,
    "gemini-1.5-flash": 1048576,
    "gemini-1.5-flash-8b": 1048576,
    "gemini/gemma-3-1b-it": 32000,
    "gemini/gemma-3-4b-it": 128000,
    "gemini/gemma-3-12b-it": 128000,
    "gemini/gemma-3-27b-it": 128000,
    # deepseek
    "deepseek-chat": 128000,
    # groq
    "gemma2-9b-it": 8192,
    "gemma-7b-it": 8192,
    "llama3-groq-70b-8192-tool-use-preview": 8192,
    "llama3-groq-8b-8192-tool-use-preview": 8192,
    "llama-3.1-70b-versatile": 131072,
    "llama-3.1-8b-instant": 131072,
    "llama-3.2-1b-preview": 8192,
    "llama-3.2-3b-preview": 8192,
    "llama-3.2-11b-text-preview": 8192,
    "llama-3.2-90b-text-preview": 8192,
    "llama3-70b-8192": 8192,
    "llama3-8b-8192": 8192,
    "mixtral-8x7b-32768": 32768,
    "llama-3.3-70b-versatile": 128000,
    "llama-3.3-70b-instruct": 128000,
    # sambanova
    "Meta-Llama-3.3-70B-Instruct": 131072,
    "QwQ-32B-Preview": 8192,
    "Qwen2.5-72B-Instruct": 8192,
    "Qwen2.5-Coder-32B-Instruct": 8192,
    "Meta-Llama-3.1-405B-Instruct": 8192,
    "Meta-Llama-3.1-70B-Instruct": 131072,
    "Meta-Llama-3.1-8B-Instruct": 131072,
    "Llama-3.2-90B-Vision-Instruct": 16384,
    "Llama-3.2-11B-Vision-Instruct": 16384,
    "Meta-Llama-3.2-3B-Instruct": 4096,
    "Meta-Llama-3.2-1B-Instruct": 16384,
    # bedrock
    "us.amazon.nova-pro-v1:0": 300000,
    "us.amazon.nova-micro-v1:0": 128000,
    "us.amazon.nova-lite-v1:0": 300000,
    "us.anthropic.claude-3-5-sonnet-20240620-v1:0": 200000,
    "us.anthropic.claude-3-5-haiku-20241022-v1:0": 200000,
    "us.anthropic.claude-3-5-sonnet-20241022-v2:0": 200000,
    "us.anthropic.claude-3-7-sonnet-20250219-v1:0": 200000,
    "us.anthropic.claude-3-sonnet-20240229-v1:0": 200000,
    "us.anthropic.claude-3-opus-20240229-v1:0": 200000,
    "us.anthropic.claude-3-haiku-20240307-v1:0": 200000,
    "us.meta.llama3-2-11b-instruct-v1:0": 128000,
    "us.meta.llama3-2-3b-instruct-v1:0": 131000,
    "us.meta.llama3-2-90b-instruct-v1:0": 128000,
    "us.meta.llama3-2-1b-instruct-v1:0": 131000,
    "us.meta.llama3-1-8b-instruct-v1:0": 128000,
    "us.meta.llama3-1-70b-instruct-v1:0": 128000,
    "us.meta.llama3-3-70b-instruct-v1:0": 128000,
    "us.meta.llama3-1-405b-instruct-v1:0": 128000,
    "eu.anthropic.claude-3-5-sonnet-20240620-v1:0": 200000,
    "eu.anthropic.claude-3-sonnet-20240229-v1:0": 200000,
    "eu.anthropic.claude-3-haiku-20240307-v1:0": 200000,
    "eu.meta.llama3-2-3b-instruct-v1:0": 131000,
    "eu.meta.llama3-2-1b-instruct-v1:0": 131000,
    "apac.anthropic.claude-3-5-sonnet-20240620-v1:0": 200000,
    "apac.anthropic.claude-3-5-sonnet-20241022-v2:0": 200000,
    "apac.anthropic.claude-3-sonnet-20240229-v1:0": 200000,
    "apac.anthropic.claude-3-haiku-20240307-v1:0": 200000,
    "amazon.nova-pro-v1:0": 300000,
    "amazon.nova-micro-v1:0": 128000,
    "amazon.nova-lite-v1:0": 300000,
    "anthropic.claude-3-5-sonnet-20240620-v1:0": 200000,
    "anthropic.claude-3-5-haiku-20241022-v1:0": 200000,
    "anthropic.claude-3-5-sonnet-20241022-v2:0": 200000,
    "anthropic.claude-3-7-sonnet-20250219-v1:0": 200000,
    "anthropic.claude-3-sonnet-20240229-v1:0": 200000,
    "anthropic.claude-3-opus-20240229-v1:0": 200000,
    "anthropic.claude-3-haiku-20240307-v1:0": 200000,
    "anthropic.claude-v2:1": 200000,
    "anthropic.claude-v2": 100000,
    "anthropic.claude-instant-v1": 100000,
    "meta.llama3-1-405b-instruct-v1:0": 128000,
    "meta.llama3-1-70b-instruct-v1:0": 128000,
    "meta.llama3-1-8b-instruct-v1:0": 128000,
    "meta.llama3-70b-instruct-v1:0": 8000,
    "meta.llama3-8b-instruct-v1:0": 8000,
    "amazon.titan-text-lite-v1": 4000,
    "amazon.titan-text-express-v1": 8000,
    "cohere.command-text-v14": 4000,
    "ai21.j2-mid-v1": 8191,
    "ai21.j2-ultra-v1": 8191,
    "ai21.jamba-instruct-v1:0": 256000,
    "mistral.mistral-7b-instruct-v0:2": 32000,
    "mistral.mixtral-8x7b-instruct-v0:1": 32000,
    # mistral
    "mistral-tiny": 32768,
    "mistral-small-latest": 32768,
    "mistral-medium-latest": 32768,
    "mistral-large-latest": 32768,
    "mistral-large-2407": 32768,
    "mistral-large-2402": 32768,
    "mistral/mistral-tiny": 32768,
    "mistral/mistral-small-latest": 32768,
    "mistral/mistral-medium-latest": 32768,
    "mistral/mistral-large-latest": 32768,
    "mistral/mistral-large-2407": 32768,
    "mistral/mistral-large-2402": 32768,
}

DEFAULT_CONTEXT_WINDOW_SIZE = 8192
CONTEXT_WINDOW_USAGE_RATIO = 0.85


@contextmanager
def suppress_warnings():
    with warnings.catch_warnings():
        warnings.filterwarnings("ignore")
        warnings.filterwarnings(
            "ignore", message="open_text is deprecated*", category=DeprecationWarning
        )

        yield


class Delta(TypedDict):
    content: Optional[str]
    role: Optional[str]


class StreamingChoices(TypedDict):
    delta: Delta
    index: int
    finish_reason: Optional[str]


class FunctionArgs(BaseModel):
    name: str = ""
    arguments: str = ""


class AccumulatedToolArgs(BaseModel):
    function: FunctionArgs = Field(default_factory=FunctionArgs)


class LLM(BaseLLM):
    completion_cost: Optional[float] = None

    def __init__(
        self,
        model: str,
        timeout: Optional[Union[float, int]] = None,
        temperature: Optional[float] = None,
        top_p: Optional[float] = None,
        n: Optional[int] = None,
        stop: Optional[Union[str, List[str]]] = None,
        max_completion_tokens: Optional[int] = None,
        max_tokens: Optional[int] = None,
        presence_penalty: Optional[float] = None,
        frequency_penalty: Optional[float] = None,
        logit_bias: Optional[Dict[int, float]] = None,
        response_format: Optional[Type[BaseModel]] = None,
        seed: Optional[int] = None,
        logprobs: Optional[int] = None,
        top_logprobs: Optional[int] = None,
        base_url: Optional[str] = None,
        api_base: Optional[str] = None,
        api_version: Optional[str] = None,
        api_key: Optional[str] = None,
        callbacks: List[Any] = [],
        reasoning_effort: Optional[Literal["none", "low", "medium", "high"]] = None,
        stream: bool = False,
        **kwargs,
    ):
        self.model = model
        self.timeout = timeout
        self.temperature = temperature
        self.top_p = top_p
        self.n = n
        self.max_completion_tokens = max_completion_tokens
        self.max_tokens = max_tokens
        self.presence_penalty = presence_penalty
        self.frequency_penalty = frequency_penalty
        self.logit_bias = logit_bias
        self.response_format = response_format
        self.seed = seed
        self.logprobs = logprobs
        self.top_logprobs = top_logprobs
        self.base_url = base_url
        self.api_base = api_base
        self.api_version = api_version
        self.api_key = api_key
        self.callbacks = callbacks
        self.context_window_size = 0
        self.reasoning_effort = reasoning_effort
        self.additional_params = kwargs
        self.is_anthropic = self._is_anthropic_model(model)
        self.stream = stream

        litellm.drop_params = True

        # Normalize self.stop to always be a List[str]
        if stop is None:
            self.stop: List[str] = []
        elif isinstance(stop, str):
            self.stop = [stop]
        else:
            self.stop = stop

        self.set_callbacks(callbacks)
        self.set_env_callbacks()

    def _is_anthropic_model(self, model: str) -> bool:
        """Determine if the model is from Anthropic provider.

        Args:
            model: The model identifier string.

        Returns:
            bool: True if the model is from Anthropic, False otherwise.
        """
        ANTHROPIC_PREFIXES = ("anthropic/", "claude-", "claude/")
        return any(prefix in model.lower() for prefix in ANTHROPIC_PREFIXES)

    def _prepare_completion_params(
        self,
        messages: Union[str, List[Dict[str, str]]],
        tools: Optional[List[dict]] = None,
    ) -> Dict[str, Any]:
        """Prepare parameters for the completion call.

        Args:
            messages: Input messages for the LLM
            tools: Optional list of tool schemas
            callbacks: Optional list of callback functions
            available_functions: Optional dict of available functions

        Returns:
            Dict[str, Any]: Parameters for the completion call
        """
        # --- 1) Format messages according to provider requirements
        if isinstance(messages, str):
            messages = [{"role": "user", "content": messages}]
        formatted_messages = self._format_messages_for_provider(messages)

        # --- 2) Prepare the parameters for the completion call
        params = {
            "model": self.model,
            "messages": formatted_messages,
            "timeout": self.timeout,
            "temperature": self.temperature,
            "top_p": self.top_p,
            "n": self.n,
            "stop": self.stop,
            "max_tokens": self.max_tokens or self.max_completion_tokens,
            "presence_penalty": self.presence_penalty,
            "frequency_penalty": self.frequency_penalty,
            "logit_bias": self.logit_bias,
            "response_format": self.response_format,
            "seed": self.seed,
            "logprobs": self.logprobs,
            "top_logprobs": self.top_logprobs,
            "api_base": self.api_base,
            "base_url": self.base_url,
            "api_version": self.api_version,
            "api_key": self.api_key,
            "stream": self.stream,
            "tools": tools,
            "reasoning_effort": self.reasoning_effort,
            **self.additional_params,
        }

        # Remove None values from params
        return {k: v for k, v in params.items() if v is not None}

    def _handle_streaming_response(
        self,
        params: Dict[str, Any],
        callbacks: Optional[List[Any]] = None,
        available_functions: Optional[Dict[str, Any]] = None,
        from_task: Optional[Any] = None,
        from_agent: Optional[Any] = None,
    ) -> str:
        """Handle a streaming response from the LLM.

        Args:
            params: Parameters for the completion call
            callbacks: Optional list of callback functions
            available_functions: Dict of available functions
            from_task: Optional task object
            from_agent: Optional agent object

        Returns:
            str: The complete response text

        Raises:
            Exception: If no content is received from the streaming response
        """
        # --- 1) Initialize response tracking
        full_response = ""
        last_chunk = None
        chunk_count = 0
        usage_info = None
        tool_calls = None

        accumulated_tool_args: DefaultDict[int, AccumulatedToolArgs] = defaultdict(
            AccumulatedToolArgs
        )

        # --- 2) Make sure stream is set to True and include usage metrics
        params["stream"] = True
        params["stream_options"] = {"include_usage": True}

        try:
            # --- 3) Process each chunk in the stream
            for chunk in litellm.completion(**params):
                chunk_count += 1
                last_chunk = chunk

                # Extract content from the chunk
                chunk_content = None

                # Safely extract content from various chunk formats
                try:
                    # Try to access choices safely
                    choices = None
                    if isinstance(chunk, dict) and "choices" in chunk:
                        choices = chunk["choices"]
                    elif hasattr(chunk, "choices"):
                        # Check if choices is not a type but an actual attribute with value
                        if not isinstance(getattr(chunk, "choices"), type):
                            choices = getattr(chunk, "choices")

                    # Try to extract usage information if available
                    if isinstance(chunk, dict) and "usage" in chunk:
                        usage_info = chunk["usage"]
                    elif hasattr(chunk, "usage"):
                        # Check if usage is not a type but an actual attribute with value
                        if not isinstance(getattr(chunk, "usage"), type):
                            usage_info = getattr(chunk, "usage")

                    if choices and len(choices) > 0:
                        choice = choices[0]

                        # Handle different delta formats
                        delta = None
                        if isinstance(choice, dict) and "delta" in choice:
                            delta = choice["delta"]
                        elif hasattr(choice, "delta"):
                            delta = getattr(choice, "delta")

                        # Extract content from delta
                        if delta:
                            # Handle dict format
                            if isinstance(delta, dict):
                                if "content" in delta and delta["content"] is not None:
                                    chunk_content = delta["content"]
                            # Handle object format
                            elif hasattr(delta, "content"):
                                chunk_content = getattr(delta, "content")

                            # Handle case where content might be None or empty
                            if chunk_content is None and isinstance(delta, dict):
                                # Some models might send empty content chunks
                                chunk_content = ""

                            # Enable tool calls using streaming
                            if "tool_calls" in delta:
                                tool_calls = delta["tool_calls"]
                                if tool_calls:
                                    result = self._handle_streaming_tool_calls(
                                        tool_calls=tool_calls,
                                        accumulated_tool_args=accumulated_tool_args,
                                        available_functions=available_functions,
                                        from_task=from_task,
                                        from_agent=from_agent,
                                    )

                                    if result is not None:
                                        chunk_content = result

                except Exception as e:
                    logging.debug(f"Error extracting content from chunk: {e}")
                    logging.debug(f"Chunk format: {type(chunk)}, content: {chunk}")

                # Only add non-None content to the response
                if chunk_content is not None:
                    # Add the chunk content to the full response
                    full_response += chunk_content

                    # Emit the chunk event
                    assert hasattr(crewai_event_bus, "emit")
                    crewai_event_bus.emit(
                        self,
                        event=LLMStreamChunkEvent(
                            chunk=chunk_content,
                            from_task=from_task,
                            from_agent=from_agent,
                        ),
                    )
            # --- 4) Fallback to non-streaming if no content received
            if not full_response.strip() and chunk_count == 0:
                logging.warning(
                    "No chunks received in streaming response, falling back to non-streaming"
                )
                non_streaming_params = params.copy()
                non_streaming_params["stream"] = False
                non_streaming_params.pop(
                    "stream_options", None
                )  # Remove stream_options for non-streaming call
                return self._handle_non_streaming_response(
                    non_streaming_params,
                    callbacks,
                    available_functions,
                    from_task,
                    from_agent,
                )

            # --- 5) Handle empty response with chunks
            if not full_response.strip() and chunk_count > 0:
                logging.warning(
                    f"Received {chunk_count} chunks but no content was extracted"
                )
                if last_chunk is not None:
                    try:
                        # Try to extract content from the last chunk's message
                        choices = None
                        if isinstance(last_chunk, dict) and "choices" in last_chunk:
                            choices = last_chunk["choices"]
                        elif hasattr(last_chunk, "choices"):
                            if not isinstance(getattr(last_chunk, "choices"), type):
                                choices = getattr(last_chunk, "choices")

                        if choices and len(choices) > 0:
                            choice = choices[0]

                            # Try to get content from message
                            message = None
                            if isinstance(choice, dict) and "message" in choice:
                                message = choice["message"]
                            elif hasattr(choice, "message"):
                                message = getattr(choice, "message")

                            if message:
                                content = None
                                if isinstance(message, dict) and "content" in message:
                                    content = message["content"]
                                elif hasattr(message, "content"):
                                    content = getattr(message, "content")

                                if content:
                                    full_response = content
                                    logging.info(
                                        f"Extracted content from last chunk message: {full_response}"
                                    )
                    except Exception as e:
                        logging.debug(f"Error extracting content from last chunk: {e}")
                        logging.debug(
                            f"Last chunk format: {type(last_chunk)}, content: {last_chunk}"
                        )

            # --- 6) If still empty, raise an error instead of using a default response
            if not full_response.strip() and len(accumulated_tool_args) == 0:
                raise Exception(
                    "No content received from streaming response. Received empty chunks or failed to extract content."
                )

            # --- 7) Check for tool calls in the final response
            tool_calls = None
            try:
                if last_chunk:
                    choices = None
                    if isinstance(last_chunk, dict) and "choices" in last_chunk:
                        choices = last_chunk["choices"]
                    elif hasattr(last_chunk, "choices"):
                        if not isinstance(getattr(last_chunk, "choices"), type):
                            choices = getattr(last_chunk, "choices")

                    if choices and len(choices) > 0:
                        choice = choices[0]

                        message = None
                        if isinstance(choice, dict) and "message" in choice:
                            message = choice["message"]
                        elif hasattr(choice, "message"):
                            message = getattr(choice, "message")

                        if message:
                            if isinstance(message, dict) and "tool_calls" in message:
                                tool_calls = message["tool_calls"]
                            elif hasattr(message, "tool_calls"):
                                tool_calls = getattr(message, "tool_calls")
            except Exception as e:
                logging.debug(f"Error checking for tool calls: {e}")
            # --- 8) If no tool calls or no available functions, return the text response directly

            if not tool_calls or not available_functions:
                # Log token usage if available in streaming mode
                self._handle_streaming_callbacks(callbacks, usage_info, last_chunk)
                # Emit completion event and return response
                self._handle_emit_call_events(
                    response=full_response,
                    call_type=LLMCallType.LLM_CALL,
                    from_task=from_task,
                    from_agent=from_agent,
                    messages=params["messages"],
                )
                return full_response

            # --- 9) Handle tool calls if present
            tool_result = self._handle_tool_call(tool_calls, available_functions)
            if tool_result is not None:
                return tool_result

            # --- 10) Log token usage if available in streaming mode
            self._handle_streaming_callbacks(callbacks, usage_info, last_chunk)

            # --- 11) Emit completion event and return response
            self._handle_emit_call_events(
                response=full_response,
                call_type=LLMCallType.LLM_CALL,
                from_task=from_task,
                from_agent=from_agent,
                messages=params["messages"],
            )
            return full_response

        except ContextWindowExceededError as e:
            # Catch context window errors from litellm and convert them to our own exception type.
            # This exception is handled by CrewAgentExecutor._invoke_loop() which can then
            # decide whether to summarize the content or abort based on the respect_context_window flag.
            raise LLMContextLengthExceededException(str(e))
        except Exception as e:
            logging.error(f"Error in streaming response: {str(e)}")
            if full_response.strip():
                logging.warning(f"Returning partial response despite error: {str(e)}")
                self._handle_emit_call_events(
                    response=full_response,
                    call_type=LLMCallType.LLM_CALL,
                    from_task=from_task,
                    from_agent=from_agent,
                    messages=params["messages"],
                )
                return full_response

            # Emit failed event and re-raise the exception
            assert hasattr(crewai_event_bus, "emit")
            crewai_event_bus.emit(
                self,
                event=LLMCallFailedEvent(
                    error=str(e), from_task=from_task, from_agent=from_agent
                ),
            )
            raise Exception(f"Failed to get streaming response: {str(e)}")

    def _handle_streaming_tool_calls(
        self,
        tool_calls: List[ChatCompletionDeltaToolCall],
        accumulated_tool_args: DefaultDict[int, AccumulatedToolArgs],
        available_functions: Optional[Dict[str, Any]] = None,
        from_task: Optional[Any] = None,
        from_agent: Optional[Any] = None,
    ) -> None | str:
        for tool_call in tool_calls:
            current_tool_accumulator = accumulated_tool_args[tool_call.index]

            if tool_call.function.name:
                current_tool_accumulator.function.name = tool_call.function.name

            if tool_call.function.arguments:
                current_tool_accumulator.function.arguments += (
                    tool_call.function.arguments
                )
            assert hasattr(crewai_event_bus, "emit")
            crewai_event_bus.emit(
                self,
                event=LLMStreamChunkEvent(
                    tool_call=tool_call.to_dict(),
                    chunk=tool_call.function.arguments,
                    from_task=from_task,
                    from_agent=from_agent,
                ),
            )

            if (
                current_tool_accumulator.function.name
                and current_tool_accumulator.function.arguments
                and available_functions
            ):
                try:
                    json.loads(current_tool_accumulator.function.arguments)

                    return self._handle_tool_call(
                        [current_tool_accumulator],
                        available_functions,
                    )
                except json.JSONDecodeError:
                    continue
        return None

    def _handle_streaming_callbacks(
        self,
        callbacks: Optional[List[Any]],
        usage_info: Optional[Dict[str, Any]],
        last_chunk: Optional[Any],
    ) -> None:
        """Handle callbacks with usage info for streaming responses.

        Args:
            callbacks: Optional list of callback functions
            usage_info: Usage information collected during streaming
            last_chunk: The last chunk received from the streaming response
        """
        if callbacks and len(callbacks) > 0:
            for callback in callbacks:
                if hasattr(callback, "log_success_event"):
                    # Use the usage_info we've been tracking
                    if not usage_info:
                        # Try to get usage from the last chunk if we haven't already
                        try:
                            if last_chunk:
                                if (
                                    isinstance(last_chunk, dict)
                                    and "usage" in last_chunk
                                ):
                                    usage_info = last_chunk["usage"]
                                elif hasattr(last_chunk, "usage"):
                                    if not isinstance(
                                        getattr(last_chunk, "usage"), type
                                    ):
                                        usage_info = getattr(last_chunk, "usage")
                        except Exception as e:
                            logging.debug(f"Error extracting usage info: {e}")

                    if usage_info:
                        callback.log_success_event(
                            kwargs={},  # We don't have the original params here
                            response_obj={"usage": usage_info},
                            start_time=0,
                            end_time=0,
                        )

    def _handle_non_streaming_response(
        self,
        params: Dict[str, Any],
        callbacks: Optional[List[Any]] = None,
        available_functions: Optional[Dict[str, Any]] = None,
        from_task: Optional[Any] = None,
        from_agent: Optional[Any] = None,
    ) -> str | Any:
        """Handle a non-streaming response from the LLM.

        Args:
            params: Parameters for the completion call
            callbacks: Optional list of callback functions
            available_functions: Dict of available functions
            from_task: Optional Task that invoked the LLM
            from_agent: Optional Agent that invoked the LLM

        Returns:
            str: The response text
        """
        # --- 1) Make the completion call
        try:
            # Attempt to make the completion call, but catch context window errors
            # and convert them to our own exception type for consistent handling
            # across the codebase. This allows CrewAgentExecutor to handle context
            # length issues appropriately.
            response = litellm.completion(**params)

        except ContextWindowExceededError as e:
            # Convert litellm's context window error to our own exception type
            # for consistent handling in the rest of the codebase
            raise LLMContextLengthExceededException(str(e))
        # --- 2) Extract response message and content
        response_message = cast(Choices, cast(ModelResponse, response).choices)[
            0
        ].message
        text_response = response_message.content or ""
        # --- 3) Handle callbacks with usage info
        if callbacks and len(callbacks) > 0:
            for callback in callbacks:
                if hasattr(callback, "log_success_event"):
                    usage_info = getattr(response, "usage", None)
                    if usage_info:
                        callback.log_success_event(
                            kwargs=params,
                            response_obj={"usage": usage_info},
                            start_time=0,
                            end_time=0,
                        )
        # --- 4) Check for tool calls
        tool_calls = getattr(response_message, "tool_calls", [])

        # --- 5) If no tool calls or no available functions, return the text response directly as long as there is a text response
        if (not tool_calls or not available_functions) and text_response:
            self._handle_emit_call_events(
                response=text_response,
                call_type=LLMCallType.LLM_CALL,
                from_task=from_task,
                from_agent=from_agent,
                messages=params["messages"],
            )
            return text_response
        # --- 6) If there is no text response, no available functions, but there are tool calls, return the tool calls
        elif tool_calls and not available_functions and not text_response:
            return tool_calls

        # --- 7) Handle tool calls if present
        tool_result = self._handle_tool_call(tool_calls, available_functions)
        if tool_result is not None:
            return tool_result
        # --- 8) If tool call handling didn't return a result, emit completion event and return text response
        self._handle_emit_call_events(
            response=text_response,
            call_type=LLMCallType.LLM_CALL,
            from_task=from_task,
            from_agent=from_agent,
            messages=params["messages"],
        )
        return text_response

    def _handle_tool_call(
        self,
        tool_calls: List[Any],
        available_functions: Optional[Dict[str, Any]] = None,
    ) -> Optional[str]:
        """Handle a tool call from the LLM.

        Args:
            tool_calls: List of tool calls from the LLM
            available_functions: Dict of available functions

        Returns:
            Optional[str]: The result of the tool call, or None if no tool call was made
        """
        # --- 1) Validate tool calls and available functions
        if not tool_calls or not available_functions:
            return None

        # --- 2) Extract function name from first tool call
        tool_call = tool_calls[0]
        function_name = tool_call.function.name
        function_args = {}  # Initialize to empty dict to avoid unbound variable

        # --- 3) Check if function is available
        if function_name in available_functions:
            try:
                # --- 3.1) Parse function arguments
                function_args = json.loads(tool_call.function.arguments)
                fn = available_functions[function_name]

                # --- 3.2) Execute function
                assert hasattr(crewai_event_bus, "emit")
                started_at = datetime.now()
                crewai_event_bus.emit(
                    self,
                    event=ToolUsageStartedEvent(
                        tool_name=function_name,
                        tool_args=function_args,
                    ),
                )

                result = fn(**function_args)
                crewai_event_bus.emit(
                    self,
                    event=ToolUsageFinishedEvent(
                        output=result,
                        tool_name=function_name,
                        tool_args=function_args,
                        started_at=started_at,
                        finished_at=datetime.now(),
                    ),
                )

                # --- 3.3) Emit success event
                self._handle_emit_call_events(
                    response=result, call_type=LLMCallType.TOOL_CALL
                )
                return result
            except Exception as e:
                # --- 3.4) Handle execution errors
                fn = available_functions.get(
                    function_name, lambda: None
                )  # Ensure fn is always a callable
                logging.error(f"Error executing function '{function_name}': {e}")
                assert hasattr(crewai_event_bus, "emit")
                crewai_event_bus.emit(
                    self,
                    event=LLMCallFailedEvent(error=f"Tool execution error: {str(e)}"),
                )
                crewai_event_bus.emit(
                    self,
                    event=ToolUsageErrorEvent(
                        tool_name=function_name,
                        tool_args=function_args,
                        error=f"Tool execution error: {str(e)}",
                    ),
                )
        return None

    def call(
        self,
        messages: Union[str, List[Dict[str, str]]],
        tools: Optional[List[dict]] = None,
        callbacks: Optional[List[Any]] = None,
        available_functions: Optional[Dict[str, Any]] = None,
        from_task: Optional[Any] = None,
        from_agent: Optional[Any] = None,
    ) -> Union[str, Any]:
        """High-level LLM call method.

        Args:
            messages: Input messages for the LLM.
                     Can be a string or list of message dictionaries.
                     If string, it will be converted to a single user message.
                     If list, each dict must have 'role' and 'content' keys.
            tools: Optional list of tool schemas for function calling.
                  Each tool should define its name, description, and parameters.
            callbacks: Optional list of callback functions to be executed
                      during and after the LLM call.
            available_functions: Optional dict mapping function names to callables
                               that can be invoked by the LLM.
            from_task: Optional Task that invoked the LLM
            from_agent: Optional Agent that invoked the LLM

        Returns:
            Union[str, Any]: Either a text response from the LLM (str) or
                           the result of a tool function call (Any).

        Raises:
            TypeError: If messages format is invalid
            ValueError: If response format is not supported
            LLMContextLengthExceededException: If input exceeds model's context limit
        """
        # --- 1) Emit call started event
        assert hasattr(crewai_event_bus, "emit")
        crewai_event_bus.emit(
            self,
            event=LLMCallStartedEvent(
                messages=messages,
                tools=tools,
                callbacks=callbacks,
                available_functions=available_functions,
                from_task=from_task,
                from_agent=from_agent,
                model=self.model,
            ),
        )

        # --- 2) Validate parameters before proceeding with the call
        self._validate_call_params()

        # --- 3) Convert string messages to proper format if needed
        if isinstance(messages, str):
            messages = [{"role": "user", "content": messages}]
        # --- 4) Handle O1 model special case (system messages not supported)
        if "o1" in self.model.lower():
            for message in messages:
                if message.get("role") == "system":
                    message["role"] = "assistant"
        # --- 5) Set up callbacks if provided
        with suppress_warnings():
            if callbacks and len(callbacks) > 0:
                self.set_callbacks(callbacks)
            try:
                # --- 6) Prepare parameters for the completion call
                params = self._prepare_completion_params(messages, tools)
                # --- 7) Make the completion call and handle response
                if self.stream:
                    return self._handle_streaming_response(
                        params, callbacks, available_functions, from_task, from_agent
                    )
                else:
                    return self._handle_non_streaming_response(
                        params, callbacks, available_functions, from_task, from_agent
                    )

            except LLMContextLengthExceededException:
                # Re-raise LLMContextLengthExceededException as it should be handled
                # by the CrewAgentExecutor._invoke_loop method, which can then decide
                # whether to summarize the content or abort based on the respect_context_window flag
                raise
            except Exception as e:
                unsupported_stop = "Unsupported parameter" in str(
                    e
                ) and "'stop'" in str(e)

                if unsupported_stop:
                    if (
                        "additional_drop_params" in self.additional_params
                        and isinstance(
                            self.additional_params["additional_drop_params"], list
                        )
                    ):
                        self.additional_params["additional_drop_params"].append("stop")
                    else:
                        self.additional_params = {"additional_drop_params": ["stop"]}

                    logging.info("Retrying LLM call without the unsupported 'stop'")

                    return self.call(
                        messages,
                        tools=tools,
                        callbacks=callbacks,
                        available_functions=available_functions,
                        from_task=from_task,
                        from_agent=from_agent,
                    )

                assert hasattr(crewai_event_bus, "emit")
                crewai_event_bus.emit(
                    self,
                    event=LLMCallFailedEvent(
                        error=str(e), from_task=from_task, from_agent=from_agent
                    ),
                )
                raise

    def _handle_emit_call_events(
        self,
        response: Any,
        call_type: LLMCallType,
        from_task: Optional[Any] = None,
        from_agent: Optional[Any] = None,
        messages: str | list[dict[str, Any]] | None = None,
    ):
        """Handle the events for the LLM call.

        Args:
            response (str): The response from the LLM call.
            call_type (str): The type of call, either "tool_call" or "llm_call".
            from_task: Optional task object
            from_agent: Optional agent object
            messages: Optional messages object
        """
        assert hasattr(crewai_event_bus, "emit")
        crewai_event_bus.emit(
            self,
            event=LLMCallCompletedEvent(
                messages=messages,
                response=response,
                call_type=call_type,
                from_task=from_task,
                from_agent=from_agent,
                model=self.model,
            ),
        )

    def _format_messages_for_provider(
        self, messages: List[Dict[str, str]]
    ) -> List[Dict[str, str]]:
        """Format messages according to provider requirements.

        Args:
            messages: List of message dictionaries with 'role' and 'content' keys.
                     Can be empty or None.

        Returns:
            List of formatted messages according to provider requirements.
            For Anthropic models, ensures first message has 'user' role.

        Raises:
            TypeError: If messages is None or contains invalid message format.
        """
        if messages is None:
            raise TypeError("Messages cannot be None")

        # Validate message format first
        for msg in messages:
            if not isinstance(msg, dict) or "role" not in msg or "content" not in msg:
                raise TypeError(
                    "Invalid message format. Each message must be a dict with 'role' and 'content' keys"
                )

        # Handle O1 models specially
        if "o1" in self.model.lower():
            formatted_messages = []
            for msg in messages:
                # Convert system messages to assistant messages
                if msg["role"] == "system":
                    formatted_messages.append(
                        {"role": "assistant", "content": msg["content"]}
                    )
                else:
                    formatted_messages.append(msg)
            return formatted_messages

        # Handle Mistral models - they require the last message to have a role of 'user' or 'tool'
        if "mistral" in self.model.lower():
            # Check if the last message has a role of 'assistant'
            if messages and messages[-1]["role"] == "assistant":
                return messages + [{"role": "user", "content": "Please continue."}]
            return messages

        # TODO: Remove this code after merging PR https://github.com/BerriAI/litellm/pull/10917
        # Ollama doesn't supports last message to be 'assistant'
<<<<<<< HEAD
        if "ollama" in self.model.lower() and messages and messages[-1]["role"] == "assistant":
            return messages + [{"role": "user", "content": ""}]
=======
        if (
            "ollama" in self.model.lower()
            and messages
            and messages[-1]["role"] == "assistant"
        ):
            messages = messages.copy()
            messages.append({"role": "user", "content": ""})
            return messages
>>>>>>> 7c162411

        # Handle Anthropic models
        if not self.is_anthropic:
            return messages

        # Anthropic requires messages to start with 'user' role
        if not messages or messages[0]["role"] == "system":
            # If first message is system or empty, add a placeholder user message
            return [{"role": "user", "content": "."}, *messages]

        return messages

    def _get_custom_llm_provider(self) -> Optional[str]:
        """
        Derives the custom_llm_provider from the model string.
        - For example, if the model is "openrouter/deepseek/deepseek-chat", returns "openrouter".
        - If the model is "gemini/gemini-1.5-pro", returns "gemini".
        - If there is no '/', defaults to "openai".
        """
        if "/" in self.model:
            return self.model.partition("/")[0]
        return None

    def _validate_call_params(self) -> None:
        """
        Validate parameters before making a call. Currently this only checks if
        a response_format is provided and whether the model supports it.
        The custom_llm_provider is dynamically determined from the model:
          - E.g., "openrouter/deepseek/deepseek-chat" yields "openrouter"
          - "gemini/gemini-1.5-pro" yields "gemini"
          - If no slash is present, "openai" is assumed.
        """
        provider = self._get_custom_llm_provider()
        if self.response_format is not None and not supports_response_schema(
            model=self.model,
            custom_llm_provider=provider,
        ):
            raise ValueError(
                f"The model {self.model} does not support response_format for provider '{provider}'. "
                "Please remove response_format or use a supported model."
            )

    def supports_function_calling(self) -> bool:
        try:
            provider = self._get_custom_llm_provider()
            return litellm.utils.supports_function_calling(
                self.model, custom_llm_provider=provider
            )
        except Exception as e:
            logging.error(f"Failed to check function calling support: {str(e)}")
            return False

    def supports_stop_words(self) -> bool:
        try:
            params = get_supported_openai_params(model=self.model)
            return params is not None and "stop" in params
        except Exception as e:
            logging.error(f"Failed to get supported params: {str(e)}")
            return False

    def get_context_window_size(self) -> int:
        """
        Returns the context window size, using 75% of the maximum to avoid
        cutting off messages mid-thread.

        Raises:
            ValueError: If a model's context window size is outside valid bounds (1024-2097152)
        """
        if self.context_window_size != 0:
            return self.context_window_size

        MIN_CONTEXT = 1024
        MAX_CONTEXT = 2097152  # Current max from gemini-1.5-pro

        # Validate all context window sizes
        for key, value in LLM_CONTEXT_WINDOW_SIZES.items():
            if value < MIN_CONTEXT or value > MAX_CONTEXT:
                raise ValueError(
                    f"Context window for {key} must be between {MIN_CONTEXT} and {MAX_CONTEXT}"
                )

        self.context_window_size = int(
            DEFAULT_CONTEXT_WINDOW_SIZE * CONTEXT_WINDOW_USAGE_RATIO
        )
        for key, value in LLM_CONTEXT_WINDOW_SIZES.items():
            if self.model.startswith(key):
                self.context_window_size = int(value * CONTEXT_WINDOW_USAGE_RATIO)
        return self.context_window_size

    def set_callbacks(self, callbacks: List[Any]):
        """
        Attempt to keep a single set of callbacks in litellm by removing old
        duplicates and adding new ones.
        """
        with suppress_warnings():
            callback_types = [type(callback) for callback in callbacks]
            for callback in litellm.success_callback[:]:
                if type(callback) in callback_types:
                    litellm.success_callback.remove(callback)

            for callback in litellm._async_success_callback[:]:
                if type(callback) in callback_types:
                    litellm._async_success_callback.remove(callback)

            litellm.callbacks = callbacks

    def set_env_callbacks(self):
        """
        Sets the success and failure callbacks for the LiteLLM library from environment variables.

        This method reads the `LITELLM_SUCCESS_CALLBACKS` and `LITELLM_FAILURE_CALLBACKS`
        environment variables, which should contain comma-separated lists of callback names.
        It then assigns these lists to `litellm.success_callback` and `litellm.failure_callback`,
        respectively.

        If the environment variables are not set or are empty, the corresponding callback lists
        will be set to empty lists.

        Example:
            LITELLM_SUCCESS_CALLBACKS="langfuse,langsmith"
            LITELLM_FAILURE_CALLBACKS="langfuse"

        This will set `litellm.success_callback` to ["langfuse", "langsmith"] and
        `litellm.failure_callback` to ["langfuse"].
        """
        with suppress_warnings():
            success_callbacks_str = os.environ.get("LITELLM_SUCCESS_CALLBACKS", "")
            success_callbacks = []
            if success_callbacks_str:
                success_callbacks = [
                    cb.strip() for cb in success_callbacks_str.split(",") if cb.strip()
                ]

            failure_callbacks_str = os.environ.get("LITELLM_FAILURE_CALLBACKS", "")
            failure_callbacks = []
            if failure_callbacks_str:
                failure_callbacks = [
                    cb.strip() for cb in failure_callbacks_str.split(",") if cb.strip()
                ]

                litellm.success_callback = success_callbacks
                litellm.failure_callback = failure_callbacks<|MERGE_RESOLUTION|>--- conflicted
+++ resolved
@@ -1139,19 +1139,8 @@
 
         # TODO: Remove this code after merging PR https://github.com/BerriAI/litellm/pull/10917
         # Ollama doesn't supports last message to be 'assistant'
-<<<<<<< HEAD
         if "ollama" in self.model.lower() and messages and messages[-1]["role"] == "assistant":
             return messages + [{"role": "user", "content": ""}]
-=======
-        if (
-            "ollama" in self.model.lower()
-            and messages
-            and messages[-1]["role"] == "assistant"
-        ):
-            messages = messages.copy()
-            messages.append({"role": "user", "content": ""})
-            return messages
->>>>>>> 7c162411
 
         # Handle Anthropic models
         if not self.is_anthropic:
